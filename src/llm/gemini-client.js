--- conflicted
+++ resolved
@@ -40,11 +40,7 @@
      * Initialize the Gemini client
      */
     initialize(config = {}) {
-<<<<<<< HEAD
-        this.apiKey = config.apiKey || 'AIzaSyAIOFSA_nEMMs_hoY4P8DMc4QRHTzh1wd0';
-=======
         this.apiKey = config.apiKey || '<YOUR API KEY HEAR>';
->>>>>>> 4f4689fe
         this.model = config.model || this.model;
         this.defaultConfig = { ...this.defaultConfig, ...config.defaultConfig };
         
